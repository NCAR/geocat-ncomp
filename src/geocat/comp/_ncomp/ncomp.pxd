--- conflicted
+++ resolved
@@ -75,11 +75,6 @@
                 const ncomp_array*, const ncomp_array*, ncomp_array*,
                 int, int) nogil;
 
-<<<<<<< HEAD
-    int moc_globe_atl( const ncomp_array *, const ncomp_array *, const ncomp_array *,
-                       const ncomp_array *, const ncomp_array *, const ncomp_array *,
-                       ncomp_array * ) nogil;
-=======
     int eofunc(const ncomp_array * x_in, const int neval_in,
                const ncomp_attributes * options_in,
                ncomp_array* x_out, ncomp_attributes* attrList_out) nogil;
@@ -89,4 +84,6 @@
                  const ncomp_attributes * options_in,
                  ncomp_array * x_out, ncomp_attributes * attrList_out) nogil;
 
->>>>>>> 4f47f24b
+    int moc_globe_atl( const ncomp_array *, const ncomp_array *, const ncomp_array *,
+                      const ncomp_array *, const ncomp_array *, const ncomp_array *,
+                      ncomp_array * ) nogil;