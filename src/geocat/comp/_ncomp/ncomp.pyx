--- conflicted
+++ resolved
@@ -307,99 +307,6 @@
 
     return fo
 
-<<<<<<< HEAD
-
-
-@carrayify
-def _moc_globe_atl(np.ndarray lat_aux_grid, np.ndarray a_wvel, np.ndarray a_bolus, np.ndarray a_submeso, np.ndarray tlat, np.ndarray rmlak, msg=None):
-    """Facilitates calculating the meridional overturning circulation for the globe and Atlantic.
-    Args:
-    lat_aux_grid (:class:`numpy.ndarray`):
-        Latitude grid for transport diagnostics.
-
-    a_wvel (:class:`numpy.ndarray`):
-        Area weighted Eulerian-mean vertical velocity [TAREA*WVEL].
-
-    a_bolus (:class:`numpy.ndarray`):
-        Area weighted Eddy-induced (bolus) vertical velocity [TAREA*WISOP].
-
-    a_submeso (:class:`numpy.ndarray`):
-        Area weighted submeso vertical velocity [TAREA*WSUBM].
-
-    tlat (:class:`numpy.ndarray`):
-        Array of t-grid latitudes.
-
-    rmlak (:class:`numpy.ndarray`):
-        Basin index number: [0]=Globe, [1]=Atlantic
-
-    msg (:obj:`numpy.number`):
-        A numpy scalar value that represent a missing value in a_wvel.
-        This argument allows a user to use a missing value scheme
-        other than NaN or masked arrays, similar to what NCL allows.
-
-    Returns:
-        :class:`numpy.ndarray`: A multi-dimensional array of size [moc_comp] x
-        [n_transport_reg] x [kdepth] x [nyaux] where:
-
-        - moc_comp refers to the three components returned
-        - n_transport_reg refers to the Globe and Atlantic
-        - kdepth is the the number of vertical levels of the work arrays
-        - nyaux is the size of the lat_aux_grid
-
-        The type of the output data will be double only if a_wvel or a_bolus or
-        a_submesa is of type double. Otherwise, the return type will be float.
-    """
-
-    # Convert np_input to ncomp_array
-    cdef ncomp.ncomp_array* ncomp_lat_aux_grid = np_to_ncomp_array(lat_aux_grid)
-    cdef ncomp.ncomp_array* ncomp_a_wvel = np_to_ncomp_array(a_wvel)
-    cdef ncomp.ncomp_array* ncomp_a_bolus = np_to_ncomp_array(a_bolus)
-    cdef ncomp.ncomp_array* ncomp_a_submeso = np_to_ncomp_array(a_submeso)
-    cdef ncomp.ncomp_array* ncomp_tlat = np_to_ncomp_array(tlat)
-    cdef ncomp.ncomp_array* ncomp_rmlak = np_to_ncomp_array(rmlak)
-
-    # Handle missing values
-    missing_inds_a_wvel = None
-
-    if msg is None or np.isnan(msg):    # if no missing value specified, assume NaNs
-        missing_inds_a_wvel = np.isnan(a_wvel)
-        msg = get_default_fill(a_wvel)
-    else:
-        missing_inds_a_wvel = (a_wvel == msg)
-
-    set_ncomp_msg(&ncomp_a_wvel.msg, msg)    # always set missing on ncomp_a_wvel
-
-    if missing_inds_a_wvel.any():
-        ncomp_a_wvel.has_missing = 1
-        a_wvel[missing_inds_a_wvel] = msg
-
-    # Allocate output ncomp_array
-    cdef ncomp.ncomp_array ncomp_output
-
-    cdef int ier
-    with nogil:
-        ier = ncomp.moc_globe_atl(ncomp_lat_aux_grid, ncomp_a_wvel, ncomp_a_bolus,
-                                  ncomp_a_submeso, ncomp_tlat, ncomp_rmlak,
-                                  &ncomp_output)
-
-    # Check errors ier
-    if ier:
-      warnings.warn("moc_globe_atl: {}: There is an error".format(ier), NcompWarning)
-
-    # Convert ncomp_output to np.ndarray
-    np_output = ncomp_to_np_array(&ncomp_output)
-
-    # Make sure output missing values are NaN
-    output_missing_value = ncomp_output.msg.msg_double
-
-    if ncomp_output.type != ncomp.NCOMP_DOUBLE:
-        output_missing_value = ncomp_output.msg.msg_float
-
-    np_output[np_output == output_missing_value] = np.nan
-
-
-    return np_output
-=======
 cdef adjust_for_missing_values(np.ndarray np_input, libncomp.ncomp_array* ncomp_input, dict kwargs):
     missing_value = kwargs.get("missing_value", np.nan)
 
@@ -605,4 +512,94 @@
         attr = (attrs.attribute_array)[i]
         d[attr.name] = ncomp_to_np_array(attr.value)
     return d
->>>>>>> 4f47f24b
+
+
+@carrayify
+def _moc_globe_atl(np.ndarray lat_aux_grid, np.ndarray a_wvel, np.ndarray a_bolus, np.ndarray a_submeso, np.ndarray tlat, np.ndarray rmlak, msg=None):
+    """Facilitates calculating the meridional overturning circulation for the globe and Atlantic.
+    Args:
+    lat_aux_grid (:class:`numpy.ndarray`):
+        Latitude grid for transport diagnostics.
+
+    a_wvel (:class:`numpy.ndarray`):
+        Area weighted Eulerian-mean vertical velocity [TAREA*WVEL].
+
+    a_bolus (:class:`numpy.ndarray`):
+        Area weighted Eddy-induced (bolus) vertical velocity [TAREA*WISOP].
+
+    a_submeso (:class:`numpy.ndarray`):
+        Area weighted submeso vertical velocity [TAREA*WSUBM].
+
+    tlat (:class:`numpy.ndarray`):
+        Array of t-grid latitudes.
+
+    rmlak (:class:`numpy.ndarray`):
+        Basin index number: [0]=Globe, [1]=Atlantic
+
+    msg (:obj:`numpy.number`):
+        A numpy scalar value that represent a missing value in a_wvel.
+        This argument allows a user to use a missing value scheme
+        other than NaN or masked arrays, similar to what NCL allows.
+
+    Returns:
+        :class:`numpy.ndarray`: A multi-dimensional array of size [moc_comp] x
+        [n_transport_reg] x [kdepth] x [nyaux] where:
+
+        - moc_comp refers to the three components returned
+        - n_transport_reg refers to the Globe and Atlantic
+        - kdepth is the the number of vertical levels of the work arrays
+        - nyaux is the size of the lat_aux_grid
+
+        The type of the output data will be double only if a_wvel or a_bolus or
+        a_submesa is of type double. Otherwise, the return type will be float.
+    """
+
+    # Convert np_input to ncomp_array
+    cdef ncomp.ncomp_array* ncomp_lat_aux_grid = np_to_ncomp_array(lat_aux_grid)
+    cdef ncomp.ncomp_array* ncomp_a_wvel = np_to_ncomp_array(a_wvel)
+    cdef ncomp.ncomp_array* ncomp_a_bolus = np_to_ncomp_array(a_bolus)
+    cdef ncomp.ncomp_array* ncomp_a_submeso = np_to_ncomp_array(a_submeso)
+    cdef ncomp.ncomp_array* ncomp_tlat = np_to_ncomp_array(tlat)
+    cdef ncomp.ncomp_array* ncomp_rmlak = np_to_ncomp_array(rmlak)
+
+    # Handle missing values
+    missing_inds_a_wvel = None
+
+    if msg is None or np.isnan(msg):    # if no missing value specified, assume NaNs
+        missing_inds_a_wvel = np.isnan(a_wvel)
+        msg = get_default_fill(a_wvel)
+    else:
+        missing_inds_a_wvel = (a_wvel == msg)
+
+    set_ncomp_msg(&ncomp_a_wvel.msg, msg)    # always set missing on ncomp_a_wvel
+
+    if missing_inds_a_wvel.any():
+        ncomp_a_wvel.has_missing = 1
+        a_wvel[missing_inds_a_wvel] = msg
+
+    # Allocate output ncomp_array
+    cdef ncomp.ncomp_array ncomp_output
+
+    cdef int ier
+    with nogil:
+        ier = ncomp.moc_globe_atl(ncomp_lat_aux_grid, ncomp_a_wvel, ncomp_a_bolus,
+                                  ncomp_a_submeso, ncomp_tlat, ncomp_rmlak,
+                                  &ncomp_output)
+
+    # Check errors ier
+    if ier:
+      warnings.warn("moc_globe_atl: {}: There is an error".format(ier), NcompWarning)
+
+    # Convert ncomp_output to np.ndarray
+    np_output = ncomp_to_np_array(&ncomp_output)
+
+    # Make sure output missing values are NaN
+    output_missing_value = ncomp_output.msg.msg_double
+
+    if ncomp_output.type != ncomp.NCOMP_DOUBLE:
+        output_missing_value = ncomp_output.msg.msg_float
+
+    np_output[np_output == output_missing_value] = np.nan
+
+
+    return np_output