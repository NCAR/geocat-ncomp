--- conflicted
+++ resolved
@@ -1131,7 +1131,6 @@
 
 
 @carrayify
-<<<<<<< HEAD
 def _linint2_points(np.ndarray xi_np, np.ndarray yi_np, np.ndarray fi_np, np.ndarray xo_np, np.ndarray yo_np, int icycx, msg=None):
     """_linint2_points(xi, yi, fi, xo, yo, icycx, msg=None)
 
@@ -1235,7 +1234,7 @@
     fo.numpy[fo.numpy == fo_msg] = np.nan
 
     return fo.numpy
-=======
+
 def _triple2grid(np.ndarray x_np, np.ndarray y_np, np.ndarray data_np, np.ndarray xgrid_np, np.ndarray ygrid_np,
                  opt={}, msg=None):
     """_triple2grid(x, y, data, xgrid, ygrid, opt, msg=None)
@@ -1442,5 +1441,4 @@
     output = Array.from_ncomp(ncomp_output)
     output.numpy[output.numpy == ncomp_output_msg] = np.nan
 
-    return output.numpy
->>>>>>> 69e48640
+    return output.numpy